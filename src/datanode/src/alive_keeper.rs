--- conflicted
+++ resolved
@@ -286,11 +286,7 @@
             region_id,
             rx,
         };
-<<<<<<< HEAD
-        let handler = common_runtime::spawn_global(async move {
-=======
         let handler = common_runtime::spawn_hb(async move {
->>>>>>> 1a38f36d
             countdown_task.run().await;
         });
 

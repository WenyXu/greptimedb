--- conflicted
+++ resolved
@@ -322,26 +322,6 @@
         Ok(())
     }
 
-<<<<<<< HEAD
-=======
-    async fn close(&self) -> TableResult<()> {
-        futures::future::try_join_all(self.regions.values().map(|region| region.close()))
-            .await
-            .map_err(BoxedError::new)
-            .context(table_error::TableOperationSnafu)?;
-
-        Ok(())
-    }
-
-    async fn drop_regions(&self) -> TableResult<()> {
-        futures::future::try_join_all(self.regions.values().map(|region| region.drop_region()))
-            .await
-            .map_err(BoxedError::new)
-            .context(table_error::TableOperationSnafu)?;
-        Ok(())
-    }
-
->>>>>>> 8764ce78
     fn region_stats(&self) -> TableResult<Vec<RegionStat>> {
         let regions = self.regions.load();
 
@@ -548,6 +528,19 @@
             Arc::new(regions)
         });
 
+        Ok(())
+    }
+
+    pub async fn drop_regions(&self) -> TableResult<()> {
+        let regions = self.regions.load();
+        futures::future::try_join_all(regions.values().map(|region| region.drop_region()))
+            .await
+            .map_err(BoxedError::new)
+            .context(table_error::TableOperationSnafu)?;
+
+        let regions = regions.iter().map(|(k, _)| *k).collect::<Vec<_>>();
+
+        self.remove_regions(&regions).await?;
         Ok(())
     }
 

// Copyright 2023 Greptime Team
//
// Licensed under the Apache License, Version 2.0 (the "License");
// you may not use this file except in compliance with the License.
// You may obtain a copy of the License at
//
//     http://www.apache.org/licenses/LICENSE-2.0
//
// Unless required by applicable law or agreed to in writing, software
// distributed under the License is distributed on an "AS IS" BASIS,
// WITHOUT WARRANTIES OR CONDITIONS OF ANY KIND, either express or implied.
// See the License for the specific language governing permissions and
// limitations under the License.

mod procedure;
#[cfg(test)]
mod tests;

use std::collections::HashMap;
use std::sync::Arc;

use async_trait::async_trait;
pub use common_catalog::consts::MITO_ENGINE;
use common_datasource::compression::CompressionType;
use common_error::ext::BoxedError;
use common_procedure::{BoxedProcedure, ProcedureManager};
use common_telemetry::{debug, logging};
use dashmap::DashMap;
use datatypes::schema::Schema;
use key_lock::KeyLock;
use object_store::ObjectStore;
use snafu::{ensure, OptionExt, ResultExt};
use storage::manifest::manifest_compress_type;
use store_api::storage::{
    ColumnDescriptorBuilder, ColumnFamilyDescriptor, ColumnFamilyDescriptorBuilder, ColumnId,
    EngineContext as StorageEngineContext, OpenOptions, RegionNumber, RowKeyDescriptor,
    RowKeyDescriptorBuilder, StorageEngine,
};
use table::engine::{
    region_name, table_dir, CloseTableResult, EngineContext, TableEngine, TableEngineProcedure,
    TableReference,
};
use table::metadata::{TableId, TableInfo, TableVersion};
use table::requests::{
    AlterKind, AlterTableRequest, CloseTableRequest, CreateTableRequest, DropTableRequest,
    OpenTableRequest,
};
use table::{error as table_error, Result as TableResult, Table, TableRef};

use crate::config::EngineConfig;
use crate::engine::procedure::{AlterMitoTable, CreateMitoTable, DropMitoTable, TableCreator};
use crate::error::{
    BuildColumnDescriptorSnafu, BuildColumnFamilyDescriptorSnafu, BuildRowKeyDescriptorSnafu,
    InvalidPrimaryKeySnafu, MissingTimestampIndexSnafu, RegionNotFoundSnafu, Result,
    TableExistsSnafu,
};
use crate::manifest::TableManifest;
use crate::metrics;
use crate::table::MitoTable;
pub const INIT_COLUMN_ID: ColumnId = 0;
const INIT_TABLE_VERSION: TableVersion = 0;

/// [TableEngine] implementation.
///
/// About mito <https://en.wikipedia.org/wiki/Alfa_Romeo_MiTo>.
/// "You can't be a true petrolhead until you've owned an Alfa Romeo." -- by Jeremy Clarkson
#[derive(Clone)]
pub struct MitoEngine<S: StorageEngine> {
    inner: Arc<MitoEngineInner<S>>,
}

impl<S: StorageEngine> MitoEngine<S> {
    pub fn new(config: EngineConfig, storage_engine: S, object_store: ObjectStore) -> Self {
        Self {
            inner: Arc::new(MitoEngineInner::new(config, storage_engine, object_store)),
        }
    }

    /// Register all procedure loaders to the procedure manager.
    ///
    /// # Panics
    /// Panics on error.
    pub fn register_procedure_loaders(&self, procedure_manager: &dyn ProcedureManager) {
        procedure::register_procedure_loaders(self.inner.clone(), procedure_manager);
    }
}

#[async_trait]
impl<S: StorageEngine> TableEngine for MitoEngine<S> {
    fn name(&self) -> &str {
        MITO_ENGINE
    }

    async fn create_table(
        &self,
        _ctx: &EngineContext,
        request: CreateTableRequest,
    ) -> TableResult<TableRef> {
        let _timer = common_telemetry::timer!(metrics::MITO_CREATE_TABLE_ELAPSED);

        validate_create_table_request(&request)
            .map_err(BoxedError::new)
            .context(table_error::TableOperationSnafu)?;

        let table_ref = request.table_ref();
        let _lock = self.inner.table_mutex.lock(table_ref.to_string()).await;
        if let Some(table) = self.inner.get_mito_table(&table_ref) {
            if request.create_if_not_exists {
                return Ok(table);
            } else {
                return TableExistsSnafu {
                    table_name: request.table_name,
                }
                .fail()
                .map_err(BoxedError::new)
                .context(table_error::TableOperationSnafu)?;
            }
        }

        let mut creator = TableCreator::new(request, self.inner.clone())
            .map_err(BoxedError::new)
            .context(table_error::TableOperationSnafu)?;

        creator
            .create_table()
            .await
            .map_err(BoxedError::new)
            .context(table_error::TableOperationSnafu)
    }

    async fn open_table(
        &self,
        ctx: &EngineContext,
        request: OpenTableRequest,
    ) -> TableResult<Option<TableRef>> {
        let _timer = common_telemetry::timer!(metrics::MITO_OPEN_TABLE_ELAPSED);
        self.inner
            .open_table(ctx, request)
            .await
            .map_err(BoxedError::new)
            .context(table_error::TableOperationSnafu)
    }

    async fn alter_table(
        &self,
        _ctx: &EngineContext,
        req: AlterTableRequest,
    ) -> TableResult<TableRef> {
        let _timer = common_telemetry::timer!(metrics::MITO_ALTER_TABLE_ELAPSED);

        if let AlterKind::RenameTable { new_table_name } = &req.alter_kind {
            let mut table_ref = req.table_ref();
            table_ref.table = new_table_name;
            if self.inner.get_mito_table(&table_ref).is_some() {
                return TableExistsSnafu {
                    table_name: table_ref.to_string(),
                }
                .fail()
                .map_err(BoxedError::new)
                .context(table_error::TableOperationSnafu)?;
            }
        }

        let mut procedure = AlterMitoTable::new(req, self.inner.clone())
            .map_err(BoxedError::new)
            .context(table_error::TableOperationSnafu)?;

        // TODO(yingwen): Rename has concurrent issue without the procedure runtime. But
        // users can't use this method to alter a table so it is still safe. We should
        // refactor the table engine to avoid using table name as key.
        procedure
            .engine_alter_table()
            .await
            .map_err(BoxedError::new)
            .context(table_error::TableOperationSnafu)
    }

    fn get_table(
        &self,
        _ctx: &EngineContext,
        table_ref: &TableReference,
    ) -> TableResult<Option<TableRef>> {
        Ok(self.inner.get_table(table_ref))
    }

    fn table_exists(&self, _ctx: &EngineContext, table_ref: &TableReference) -> bool {
        self.inner.get_table(table_ref).is_some()
    }

    async fn drop_table(
        &self,
        _ctx: &EngineContext,
        request: DropTableRequest,
    ) -> TableResult<bool> {
        self.inner.drop_table(request).await
    }

    async fn close_table(
        &self,
        _ctx: &EngineContext,
        request: CloseTableRequest,
    ) -> TableResult<CloseTableResult> {
        self.inner.close_table(request).await
    }

    async fn close(&self) -> TableResult<()> {
        self.inner.close().await
    }
}

impl<S: StorageEngine> TableEngineProcedure for MitoEngine<S> {
    fn create_table_procedure(
        &self,
        _ctx: &EngineContext,
        request: CreateTableRequest,
    ) -> TableResult<BoxedProcedure> {
        validate_create_table_request(&request)
            .map_err(BoxedError::new)
            .context(table_error::TableOperationSnafu)?;

        let procedure = Box::new(
            CreateMitoTable::new(request, self.inner.clone())
                .map_err(BoxedError::new)
                .context(table_error::TableOperationSnafu)?,
        );
        Ok(procedure)
    }

    fn alter_table_procedure(
        &self,
        _ctx: &EngineContext,
        request: AlterTableRequest,
    ) -> TableResult<BoxedProcedure> {
        let procedure = Box::new(
            AlterMitoTable::new(request, self.inner.clone())
                .map_err(BoxedError::new)
                .context(table_error::TableOperationSnafu)?,
        );
        Ok(procedure)
    }

    fn drop_table_procedure(
        &self,
        _ctx: &EngineContext,
        request: DropTableRequest,
    ) -> TableResult<BoxedProcedure> {
        let procedure = Box::new(
            DropMitoTable::new(request, self.inner.clone())
                .map_err(BoxedError::new)
                .context(table_error::TableOperationSnafu)?,
        );
        Ok(procedure)
    }
}

pub(crate) struct MitoEngineInner<S: StorageEngine> {
    /// All tables opened by the engine. Map key is formatted [TableReference].
    ///
    /// Writing to `tables` should also hold the `table_mutex`.
    tables: DashMap<String, Arc<MitoTable<S::Region>>>,
    object_store: ObjectStore,
    compress_type: CompressionType,
    storage_engine: S,
    /// Table mutex is used to protect the operations such as creating/opening/closing
    /// a table, to avoid things like opening the same table simultaneously.
    table_mutex: Arc<KeyLock<String>>,
}

fn build_row_key_desc(
    mut column_id: ColumnId,
    table_name: &str,
    table_schema: &Schema,
    primary_key_indices: &Vec<usize>,
) -> Result<(ColumnId, RowKeyDescriptor)> {
    let ts_column_schema = table_schema
        .timestamp_column()
        .context(MissingTimestampIndexSnafu { table_name })?;
    // `unwrap` is safe because we've checked the `timestamp_column` above
    let timestamp_index = table_schema.timestamp_index().unwrap();

    let ts_column = ColumnDescriptorBuilder::new(
        column_id,
        ts_column_schema.name.clone(),
        ts_column_schema.data_type.clone(),
    )
    .default_constraint(ts_column_schema.default_constraint().cloned())
    .is_nullable(ts_column_schema.is_nullable())
    .is_time_index(true)
    .build()
    .context(BuildColumnDescriptorSnafu {
        column_name: &ts_column_schema.name,
        table_name,
    })?;
    column_id += 1;

    let column_schemas = &table_schema.column_schemas();

    //TODO(boyan): enable version column by table option?
    let mut builder = RowKeyDescriptorBuilder::new(ts_column);

    for index in primary_key_indices {
        if *index == timestamp_index {
            continue;
        }

        let column_schema = &column_schemas[*index];

        let column = ColumnDescriptorBuilder::new(
            column_id,
            column_schema.name.clone(),
            column_schema.data_type.clone(),
        )
        .default_constraint(column_schema.default_constraint().cloned())
        .is_nullable(column_schema.is_nullable())
        .build()
        .context(BuildColumnDescriptorSnafu {
            column_name: &column_schema.name,
            table_name,
        })?;

        builder = builder.push_column(column);
        column_id += 1;
    }

    Ok((
        column_id,
        builder
            .build()
            .context(BuildRowKeyDescriptorSnafu { table_name })?,
    ))
}

fn build_column_family(
    mut column_id: ColumnId,
    table_name: &str,
    table_schema: &Schema,
    primary_key_indices: &[usize],
) -> Result<(ColumnId, ColumnFamilyDescriptor)> {
    let mut builder = ColumnFamilyDescriptorBuilder::default();

    let ts_index = table_schema
        .timestamp_index()
        .context(MissingTimestampIndexSnafu { table_name })?;
    let column_schemas = table_schema
        .column_schemas()
        .iter()
        .enumerate()
        .filter(|(index, _)| *index != ts_index && !primary_key_indices.contains(index));

    for (_, column_schema) in column_schemas {
        let column = ColumnDescriptorBuilder::new(
            column_id,
            column_schema.name.clone(),
            column_schema.data_type.clone(),
        )
        .default_constraint(column_schema.default_constraint().cloned())
        .is_nullable(column_schema.is_nullable())
        .build()
        .context(BuildColumnDescriptorSnafu {
            column_name: &column_schema.name,
            table_name,
        })?;

        builder = builder.push_column(column);
        column_id += 1;
    }

    Ok((
        column_id,
        builder
            .build()
            .context(BuildColumnFamilyDescriptorSnafu { table_name })?,
    ))
}

fn validate_create_table_request(request: &CreateTableRequest) -> Result<()> {
    let ts_index = request
        .schema
        .timestamp_index
        .context(MissingTimestampIndexSnafu {
            table_name: &request.table_name,
        })?;

    ensure!(
        !request
            .primary_key_indices
            .iter()
            .any(|index| *index == ts_index),
        InvalidPrimaryKeySnafu {
            msg: "time index column can't be included in primary key"
        }
    );

    Ok(())
}

fn all_regions_open(table: TableRef, regions: &[RegionNumber]) -> TableResult<bool> {
    for r in regions {
        let region_exist = table.contains_region(*r)?;
        if !region_exist {
            return Ok(false);
        }
    }
    Ok(true)
}

impl<S: StorageEngine> MitoEngineInner<S> {
    /// Returns Some(table) contains all specific regions
    fn check_regions(
        &self,
        table: TableRef,
        regions: &[RegionNumber],
    ) -> TableResult<Option<TableRef>> {
        if all_regions_open(table.clone(), regions)? {
            // If all regions have been opened
            Ok(Some(table))
        } else {
            Ok(None)
        }
    }

    /// Builds table from scratch.
    /// Returns None if failed to recover manifest.
    async fn recover_table(
        &self,
        _ctx: &EngineContext,
        request: OpenTableRequest,
    ) -> TableResult<Option<Arc<MitoTable<S::Region>>>> {
        let catalog_name = &request.catalog_name;
        let schema_name = &request.schema_name;
        let table_name = &request.table_name;
        let table_ref = TableReference {
            catalog: catalog_name,
            schema: schema_name,
            table: table_name,
        };

        let table_id = request.table_id;
        let engine_ctx = StorageEngineContext::default();
        let table_dir = table_dir(catalog_name, schema_name, table_id);

        let Some((manifest, table_info)) = self
                            .recover_table_manifest_and_info(table_name, &table_dir)
                            .await.map_err(BoxedError::new)
                            .context(table_error::TableOperationSnafu)? else { return Ok(None) };

        let opts = OpenOptions {
            parent_dir: table_dir.to_string(),
            write_buffer_size: table_info
                .meta
                .options
                .write_buffer_size
                .map(|s| s.0 as usize),
            ttl: table_info.meta.options.ttl,
            compaction_time_window: table_info.meta.options.compaction_time_window,
        };

        debug!(
            "Opening table {}, table info recovered: {:?}",
            table_id, table_info
        );

        // FIXME: We cannot trust the region numbers in the manifest because other datanodes might overwrite the manifest.

        let mut regions = HashMap::with_capacity(table_info.meta.region_numbers.len());

        for region_number in &request.region_numbers {
            let region = self
                .open_region(&engine_ctx, table_id, *region_number, &table_ref, &opts)
                .await?;
            regions.insert(*region_number, region);
        }

        let table = Arc::new(MitoTable::new(table_info, regions, manifest));

        Ok(Some(table))
    }

    async fn open_region(
        &self,
        engine_ctx: &StorageEngineContext,
        table_id: TableId,
        region_number: RegionNumber,
        table_ref: &TableReference<'_>,
        opts: &OpenOptions,
    ) -> TableResult<S::Region> {
        let region_name = region_name(table_id, region_number);
        let region = self
            .storage_engine
            .open_region(engine_ctx, &region_name, opts)
            .await
            .map_err(BoxedError::new)
            .context(table_error::TableOperationSnafu)?
            .with_context(|| RegionNotFoundSnafu {
                table: format!(
                    "{}.{}.{}",
                    table_ref.catalog, table_ref.schema, table_ref.table
                ),
                region: region_number,
            })
            .map_err(BoxedError::new)
            .context(table_error::TableOperationSnafu)?;

        Ok(region)
    }

    /// Loads regions
    async fn load_missing_regions(
        &self,
        _ctx: &EngineContext,
        table: Arc<MitoTable<S::Region>>,
        region_numbers: &[RegionNumber],
    ) -> TableResult<()> {
        let table_info = table.table_info();
        let catalog = &table_info.catalog_name;
        let schema = &table_info.schema_name;
        let name = &table_info.name;
        let table_id = table_info.ident.table_id;

        let table_dir = table_dir(catalog, schema, table_id);
        let table_ref = TableReference {
            catalog,
            schema,
            table: name,
        };

        let opts = OpenOptions {
            parent_dir: table_dir.to_string(),
            write_buffer_size: table_info
                .meta
                .options
                .write_buffer_size
                .map(|s| s.0 as usize),
            ttl: table_info.meta.options.ttl,
            compaction_time_window: table_info.meta.options.compaction_time_window,
        };

        // TODO(weny): Returns an error earlier if the target region does not exist in the meta.
        for region_number in region_numbers {
            if table.contains_region(*region_number)? {
                continue;
            }

            let engine_ctx = StorageEngineContext::default();

            let region = self
                .open_region(&engine_ctx, table_id, *region_number, &table_ref, &opts)
                .await?;

            table.load_region(*region_number, region).await?;
        }

        Ok(())
    }

    async fn open_table(
        &self,
        ctx: &EngineContext,
        request: OpenTableRequest,
    ) -> TableResult<Option<TableRef>> {
        let catalog_name = &request.catalog_name;
        let schema_name = &request.schema_name;
        let table_name = &request.table_name;
        let table_ref = TableReference {
            catalog: catalog_name,
            schema: schema_name,
            table: table_name,
        };

        if let Some(table) = self.get_table(&table_ref) {
            if let Some(table) = self.check_regions(table, &request.region_numbers)? {
                return Ok(Some(table));
            }
        }

        // Acquires the mutex before opening a new table.
        let table = {
            let table_name_key = table_ref.to_string();
            let _lock = self.table_mutex.lock(table_name_key.clone()).await;

            // Checks again, read lock should be enough since we are guarded by the mutex.
            if let Some(table) = self.get_mito_table(&table_ref) {
                // Contains all regions or target region
                if let Some(table) = self.check_regions(table.clone(), &request.region_numbers)? {
                    Some(table)
                } else {
                    // Loads missing regions
                    // TODO(weny): Supports to load regions
                    self.load_missing_regions(ctx, table.clone(), &request.region_numbers)
                        .await?;

                    Some(table as _)
                }
            } else {
                // Builds table from scratch
                let table = self.recover_table(ctx, request.clone()).await?;
                if let Some(table) = table {
                    // already locked
                    self.tables.insert(table_ref.to_string(), table.clone());

                    Some(table as _)
                } else {
                    None
                }
            }
        };

        logging::info!(
            "Mito engine opened table: {} in schema: {}",
            table_name,
            schema_name
        );

        Ok(table)
    }

    async fn drop_table(&self, request: DropTableRequest) -> TableResult<bool> {
        // Remove the table from the engine to avoid further access from users.
        let table_ref = request.table_ref();

        let _lock = self.table_mutex.lock(table_ref.to_string()).await;
        let removed_table = self.tables.remove(&table_ref.to_string());
        // Close the table to close all regions. Closing a region is idempotent.
        if let Some((_, table)) = &removed_table {
            let regions = table.region_ids();
            let table_id = table.table_info().ident.table_id;

            table
                .drop_regions(&regions)
                .await
                .map_err(BoxedError::new)
                .context(table_error::TableOperationSnafu)?;

            let ctx = StorageEngineContext::default();

            // Releases regions in storage engine
            for region_number in regions {
                self.storage_engine
                    .close_region(&ctx, &region_name(table_id, region_number))
                    .await
                    .map_err(BoxedError::new)
                    .context(table_error::TableOperationSnafu)?;
            }

            Ok(true)
        } else {
            Ok(false)
        }
    }

    async fn recover_table_manifest_and_info(
        &self,
        table_name: &str,
        table_dir: &str,
    ) -> Result<Option<(TableManifest, TableInfo)>> {
        let manifest = MitoTable::<<S as StorageEngine>::Region>::build_manifest(
            table_dir,
            self.object_store.clone(),
            self.compress_type,
        );
        let  Some(table_info) =
            MitoTable::<<S as StorageEngine>::Region>::recover_table_info(table_name, &manifest)
                .await? else { return Ok(None) };

        Ok(Some((manifest, table_info)))
    }

    fn get_table(&self, table_ref: &TableReference) -> Option<TableRef> {
        self.tables
            .get(&table_ref.to_string())
            .map(|en| en.value().clone() as _)
    }

    /// Returns the [MitoTable].
    fn get_mito_table(&self, table_ref: &TableReference) -> Option<Arc<MitoTable<S::Region>>> {
        self.tables
            .get(&table_ref.to_string())
            .map(|en| en.value().clone())
    }

    async fn close(&self) -> TableResult<()> {
        futures::future::try_join_all(
            self.tables
                .iter()
                .map(|item| self.close_table_inner(item.value().clone(), None)),
        )
        .await
        .map_err(BoxedError::new)
        .context(table_error::TableOperationSnafu)?;

        self.storage_engine
            .close(&StorageEngineContext::default())
            .await
            .map_err(BoxedError::new)
            .context(table_error::TableOperationSnafu)?;

        Ok(())
    }

    async fn close_table(&self, request: CloseTableRequest) -> TableResult<CloseTableResult> {
        let table_ref = request.table_ref();
        if let Some(table) = self.get_mito_table(&table_ref) {
            return self
                .close_table_inner(table, Some(&request.region_numbers))
                .await;
        }
        // table doesn't exist
        Ok(CloseTableResult::NotFound)
    }

    async fn close_table_inner(
        &self,
        table: Arc<MitoTable<S::Region>>,
        regions: Option<&[RegionNumber]>,
    ) -> TableResult<CloseTableResult> {
        let info = table.table_info();
        let table_ref = TableReference {
            catalog: &info.catalog_name,
            schema: &info.schema_name,
            table: &info.name,
        };
        let table_id = info.ident.table_id;
        let _lock = self.table_mutex.lock(table_ref.to_string()).await;

        let all_regions = table.region_ids();
        let regions = regions.unwrap_or(&all_regions);
        let removed = table.remove_regions(regions).await?;
        let removed_regions = removed.keys().cloned().collect::<Vec<_>>();
        let ctx = StorageEngineContext::default();

        // Releases regions in storage engine
        for region_number in regions {
            self.storage_engine
                .close_region(&ctx, &region_name(table_id, *region_number))
                .await
                .map_err(BoxedError::new)
                .context(table_error::TableOperationSnafu)?;
        }

        if table.is_releasable() {
            self.tables.remove(&table_ref.to_string());
<<<<<<< HEAD

            logging::info!(
                "Mito engine closed table: {} in schema: {}",
                table_ref.table,
                table_ref.schema,
            );
            return Ok(true);
=======
            return Ok(CloseTableResult::Released(removed_regions));
>>>>>>> c2a498df
        }

        // Partial closed
        Ok(CloseTableResult::PartialClosed(removed_regions))
    }
}

impl<S: StorageEngine> MitoEngineInner<S> {
    fn new(config: EngineConfig, storage_engine: S, object_store: ObjectStore) -> Self {
        Self {
            tables: DashMap::new(),
            storage_engine,
            object_store,
            compress_type: manifest_compress_type(config.compress_manifest),
            table_mutex: Arc::new(KeyLock::new()),
        }
    }
}<|MERGE_RESOLUTION|>--- conflicted
+++ resolved
@@ -739,17 +739,13 @@
 
         if table.is_releasable() {
             self.tables.remove(&table_ref.to_string());
-<<<<<<< HEAD
 
             logging::info!(
                 "Mito engine closed table: {} in schema: {}",
                 table_ref.table,
                 table_ref.schema,
             );
-            return Ok(true);
-=======
             return Ok(CloseTableResult::Released(removed_regions));
->>>>>>> c2a498df
         }
 
         // Partial closed

// Copyright 2023 Greptime Team
//
// Licensed under the Apache License, Version 2.0 (the "License");
// you may not use this file except in compliance with the License.
// You may obtain a copy of the License at
//
//     http://www.apache.org/licenses/LICENSE-2.0
//
// Unless required by applicable law or agreed to in writing, software
// distributed under the License is distributed on an "AS IS" BASIS,
// WITHOUT WARRANTIES OR CONDITIONS OF ANY KIND, either express or implied.
// See the License for the specific language governing permissions and
// limitations under the License.

mod procedure;
#[cfg(test)]
mod tests;

use std::collections::HashMap;
use std::sync::Arc;

use async_trait::async_trait;
pub use common_catalog::consts::MITO_ENGINE;
use common_datasource::compression::CompressionType;
use common_error::ext::BoxedError;
use common_procedure::{BoxedProcedure, ProcedureManager};
use common_telemetry::{debug, logging};
use dashmap::DashMap;
use datatypes::schema::Schema;
use key_lock::KeyLock;
use object_store::ObjectStore;
use snafu::{ensure, OptionExt, ResultExt};
use storage::manifest::manifest_compress_type;
use store_api::storage::{
    ColumnDescriptorBuilder, ColumnFamilyDescriptor, ColumnFamilyDescriptorBuilder, ColumnId,
    EngineContext as StorageEngineContext, OpenOptions, RegionNumber, RowKeyDescriptor,
    RowKeyDescriptorBuilder, StorageEngine,
};
use table::engine::{
    region_name, table_dir, EngineContext, TableEngine, TableEngineProcedure, TableReference,
};
use table::metadata::{TableId, TableInfo, TableVersion};
use table::requests::{
    AlterKind, AlterTableRequest, CloseTableRequest, CreateTableRequest, DropTableRequest,
    OpenTableRequest,
};
use table::{error as table_error, Result as TableResult, Table, TableRef};

use crate::config::EngineConfig;
use crate::engine::procedure::{AlterMitoTable, CreateMitoTable, DropMitoTable, TableCreator};
use crate::error::{
    BuildColumnDescriptorSnafu, BuildColumnFamilyDescriptorSnafu, BuildRowKeyDescriptorSnafu,
    InvalidPrimaryKeySnafu, MissingTimestampIndexSnafu, RegionNotFoundSnafu, Result,
    TableExistsSnafu,
};
use crate::manifest::TableManifest;
use crate::metrics;
use crate::table::MitoTable;
pub const INIT_COLUMN_ID: ColumnId = 0;
const INIT_TABLE_VERSION: TableVersion = 0;

/// [TableEngine] implementation.
///
/// About mito <https://en.wikipedia.org/wiki/Alfa_Romeo_MiTo>.
/// "You can't be a true petrolhead until you've owned an Alfa Romeo." -- by Jeremy Clarkson
#[derive(Clone)]
pub struct MitoEngine<S: StorageEngine> {
    inner: Arc<MitoEngineInner<S>>,
}

impl<S: StorageEngine> MitoEngine<S> {
    pub fn new(config: EngineConfig, storage_engine: S, object_store: ObjectStore) -> Self {
        Self {
            inner: Arc::new(MitoEngineInner::new(config, storage_engine, object_store)),
        }
    }

    /// Register all procedure loaders to the procedure manager.
    ///
    /// # Panics
    /// Panics on error.
    pub fn register_procedure_loaders(&self, procedure_manager: &dyn ProcedureManager) {
        procedure::register_procedure_loaders(self.inner.clone(), procedure_manager);
    }
}

#[async_trait]
impl<S: StorageEngine> TableEngine for MitoEngine<S> {
    fn name(&self) -> &str {
        MITO_ENGINE
    }

    async fn create_table(
        &self,
        _ctx: &EngineContext,
        request: CreateTableRequest,
    ) -> TableResult<TableRef> {
        let _timer = common_telemetry::timer!(metrics::MITO_CREATE_TABLE_ELAPSED);

        validate_create_table_request(&request)
            .map_err(BoxedError::new)
            .context(table_error::TableOperationSnafu)?;

        let table_ref = request.table_ref();
        let _lock = self.inner.table_mutex.lock(table_ref.to_string()).await;
        if let Some(table) = self.inner.get_mito_table(&table_ref) {
            if request.create_if_not_exists {
                return Ok(table);
            } else {
                return TableExistsSnafu {
                    table_name: request.table_name,
                }
                .fail()
                .map_err(BoxedError::new)
                .context(table_error::TableOperationSnafu)?;
            }
        }

        let mut creator = TableCreator::new(request, self.inner.clone())
            .map_err(BoxedError::new)
            .context(table_error::TableOperationSnafu)?;

        creator
            .create_table()
            .await
            .map_err(BoxedError::new)
            .context(table_error::TableOperationSnafu)
    }

    async fn open_table(
        &self,
        ctx: &EngineContext,
        request: OpenTableRequest,
    ) -> TableResult<Option<TableRef>> {
        let _timer = common_telemetry::timer!(metrics::MITO_OPEN_TABLE_ELAPSED);
        self.inner
            .open_table(ctx, request)
            .await
            .map_err(BoxedError::new)
            .context(table_error::TableOperationSnafu)
    }

    async fn alter_table(
        &self,
        _ctx: &EngineContext,
        req: AlterTableRequest,
    ) -> TableResult<TableRef> {
        let _timer = common_telemetry::timer!(metrics::MITO_ALTER_TABLE_ELAPSED);

        if let AlterKind::RenameTable { new_table_name } = &req.alter_kind {
            let mut table_ref = req.table_ref();
            table_ref.table = new_table_name;
            if self.inner.get_mito_table(&table_ref).is_some() {
                return TableExistsSnafu {
                    table_name: table_ref.to_string(),
                }
                .fail()
                .map_err(BoxedError::new)
                .context(table_error::TableOperationSnafu)?;
            }
        }

        let mut procedure = AlterMitoTable::new(req, self.inner.clone())
            .map_err(BoxedError::new)
            .context(table_error::TableOperationSnafu)?;

        // TODO(yingwen): Rename has concurrent issue without the procedure runtime. But
        // users can't use this method to alter a table so it is still safe. We should
        // refactor the table engine to avoid using table name as key.
        procedure
            .engine_alter_table()
            .await
            .map_err(BoxedError::new)
            .context(table_error::TableOperationSnafu)
    }

    fn get_table(
        &self,
        _ctx: &EngineContext,
        table_ref: &TableReference,
    ) -> TableResult<Option<TableRef>> {
        Ok(self.inner.get_table(table_ref))
    }

    fn table_exists(&self, _ctx: &EngineContext, table_ref: &TableReference) -> bool {
        self.inner.get_table(table_ref).is_some()
    }

    async fn drop_table(
        &self,
        _ctx: &EngineContext,
        request: DropTableRequest,
    ) -> TableResult<bool> {
        self.inner.drop_table(request).await
    }

    async fn close_table(
        &self,
        _ctx: &EngineContext,
        request: CloseTableRequest,
    ) -> TableResult<bool> {
        self.inner.close_table(request).await
    }

    async fn close(&self) -> TableResult<()> {
        self.inner.close().await
    }
}

impl<S: StorageEngine> TableEngineProcedure for MitoEngine<S> {
    fn create_table_procedure(
        &self,
        _ctx: &EngineContext,
        request: CreateTableRequest,
    ) -> TableResult<BoxedProcedure> {
        validate_create_table_request(&request)
            .map_err(BoxedError::new)
            .context(table_error::TableOperationSnafu)?;

        let procedure = Box::new(
            CreateMitoTable::new(request, self.inner.clone())
                .map_err(BoxedError::new)
                .context(table_error::TableOperationSnafu)?,
        );
        Ok(procedure)
    }

    fn alter_table_procedure(
        &self,
        _ctx: &EngineContext,
        request: AlterTableRequest,
    ) -> TableResult<BoxedProcedure> {
        let procedure = Box::new(
            AlterMitoTable::new(request, self.inner.clone())
                .map_err(BoxedError::new)
                .context(table_error::TableOperationSnafu)?,
        );
        Ok(procedure)
    }

    fn drop_table_procedure(
        &self,
        _ctx: &EngineContext,
        request: DropTableRequest,
    ) -> TableResult<BoxedProcedure> {
        let procedure = Box::new(
            DropMitoTable::new(request, self.inner.clone())
                .map_err(BoxedError::new)
                .context(table_error::TableOperationSnafu)?,
        );
        Ok(procedure)
    }
}

pub(crate) struct MitoEngineInner<S: StorageEngine> {
    /// All tables opened by the engine. Map key is formatted [TableReference].
    ///
    /// Writing to `tables` should also hold the `table_mutex`.
    tables: DashMap<String, Arc<MitoTable<S::Region>>>,
    object_store: ObjectStore,
    compress_type: CompressionType,
    storage_engine: S,
    /// Table mutex is used to protect the operations such as creating/opening/closing
    /// a table, to avoid things like opening the same table simultaneously.
    table_mutex: Arc<KeyLock<String>>,
}

fn build_row_key_desc(
    mut column_id: ColumnId,
    table_name: &str,
    table_schema: &Schema,
    primary_key_indices: &Vec<usize>,
) -> Result<(ColumnId, RowKeyDescriptor)> {
    let ts_column_schema = table_schema
        .timestamp_column()
        .context(MissingTimestampIndexSnafu { table_name })?;
    // `unwrap` is safe because we've checked the `timestamp_column` above
    let timestamp_index = table_schema.timestamp_index().unwrap();

    let ts_column = ColumnDescriptorBuilder::new(
        column_id,
        ts_column_schema.name.clone(),
        ts_column_schema.data_type.clone(),
    )
    .default_constraint(ts_column_schema.default_constraint().cloned())
    .is_nullable(ts_column_schema.is_nullable())
    .is_time_index(true)
    .build()
    .context(BuildColumnDescriptorSnafu {
        column_name: &ts_column_schema.name,
        table_name,
    })?;
    column_id += 1;

    let column_schemas = &table_schema.column_schemas();

    //TODO(boyan): enable version column by table option?
    let mut builder = RowKeyDescriptorBuilder::new(ts_column);

    for index in primary_key_indices {
        if *index == timestamp_index {
            continue;
        }

        let column_schema = &column_schemas[*index];

        let column = ColumnDescriptorBuilder::new(
            column_id,
            column_schema.name.clone(),
            column_schema.data_type.clone(),
        )
        .default_constraint(column_schema.default_constraint().cloned())
        .is_nullable(column_schema.is_nullable())
        .build()
        .context(BuildColumnDescriptorSnafu {
            column_name: &column_schema.name,
            table_name,
        })?;

        builder = builder.push_column(column);
        column_id += 1;
    }

    Ok((
        column_id,
        builder
            .build()
            .context(BuildRowKeyDescriptorSnafu { table_name })?,
    ))
}

fn build_column_family(
    mut column_id: ColumnId,
    table_name: &str,
    table_schema: &Schema,
    primary_key_indices: &[usize],
) -> Result<(ColumnId, ColumnFamilyDescriptor)> {
    let mut builder = ColumnFamilyDescriptorBuilder::default();

    let ts_index = table_schema
        .timestamp_index()
        .context(MissingTimestampIndexSnafu { table_name })?;
    let column_schemas = table_schema
        .column_schemas()
        .iter()
        .enumerate()
        .filter(|(index, _)| *index != ts_index && !primary_key_indices.contains(index));

    for (_, column_schema) in column_schemas {
        let column = ColumnDescriptorBuilder::new(
            column_id,
            column_schema.name.clone(),
            column_schema.data_type.clone(),
        )
        .default_constraint(column_schema.default_constraint().cloned())
        .is_nullable(column_schema.is_nullable())
        .build()
        .context(BuildColumnDescriptorSnafu {
            column_name: &column_schema.name,
            table_name,
        })?;

        builder = builder.push_column(column);
        column_id += 1;
    }

    Ok((
        column_id,
        builder
            .build()
            .context(BuildColumnFamilyDescriptorSnafu { table_name })?,
    ))
}

fn validate_create_table_request(request: &CreateTableRequest) -> Result<()> {
    let ts_index = request
        .schema
        .timestamp_index
        .context(MissingTimestampIndexSnafu {
            table_name: &request.table_name,
        })?;

    ensure!(
        !request
            .primary_key_indices
            .iter()
            .any(|index| *index == ts_index),
        InvalidPrimaryKeySnafu {
            msg: "time index column can't be included in primary key"
        }
    );

    Ok(())
}

fn all_regions_open(table: TableRef, regions: &[RegionNumber]) -> TableResult<bool> {
    for r in regions {
        let region_exist = table.contains_region(*r)?;
        if !region_exist {
            return Ok(false);
        }
    }
    Ok(true)
}

impl<S: StorageEngine> MitoEngineInner<S> {
    /// Returns Some(table) contains all specific regions
    fn check_regions(
        &self,
        table: TableRef,
        regions: &[RegionNumber],
    ) -> TableResult<Option<TableRef>> {
        if all_regions_open(table.clone(), regions)? {
            // If all regions have been opened
            Ok(Some(table))
        } else {
            Ok(None)
        }
    }

    /// Builds table from scratch.
    /// Returns None if failed to recover manifest.
    async fn recover_table(
        &self,
        _ctx: &EngineContext,
        request: OpenTableRequest,
    ) -> TableResult<Option<Arc<MitoTable<S::Region>>>> {
        let catalog_name = &request.catalog_name;
        let schema_name = &request.schema_name;
        let table_name = &request.table_name;
        let table_ref = TableReference {
            catalog: catalog_name,
            schema: schema_name,
            table: table_name,
        };

        let table_id = request.table_id;
        let engine_ctx = StorageEngineContext::default();
        let table_dir = table_dir(catalog_name, schema_name, table_id);

        let Some((manifest, table_info)) = self
                            .recover_table_manifest_and_info(table_name, &table_dir)
                            .await.map_err(BoxedError::new)
                            .context(table_error::TableOperationSnafu)? else { return Ok(None) };

        let opts = OpenOptions {
            parent_dir: table_dir.to_string(),
            write_buffer_size: table_info
                .meta
                .options
                .write_buffer_size
                .map(|s| s.0 as usize),
            ttl: table_info.meta.options.ttl,
            compaction_time_window: table_info.meta.options.compaction_time_window,
        };

        debug!(
            "Opening table {}, table info recovered: {:?}",
            table_id, table_info
        );

        // FIXME: We cannot trust the region numbers in the manifest because other datanodes might overwrite the manifest.

        let mut regions = HashMap::with_capacity(table_info.meta.region_numbers.len());

        for region_number in &request.region_numbers {
            let region = self
                .open_region(&engine_ctx, table_id, *region_number, &table_ref, &opts)
                .await?;
            regions.insert(*region_number, region);
        }

        let table = Arc::new(MitoTable::new(table_info, regions, manifest));

        Ok(Some(table))
    }

    async fn open_region(
        &self,
        engine_ctx: &StorageEngineContext,
        table_id: TableId,
        region_number: RegionNumber,
        table_ref: &TableReference<'_>,
        opts: &OpenOptions,
    ) -> TableResult<S::Region> {
        let region_name = region_name(table_id, region_number);
        let region = self
            .storage_engine
            .open_region(engine_ctx, &region_name, opts)
            .await
            .map_err(BoxedError::new)
            .context(table_error::TableOperationSnafu)?
            .with_context(|| RegionNotFoundSnafu {
                table: format!(
                    "{}.{}.{}",
                    table_ref.catalog, table_ref.schema, table_ref.table
                ),
                region: region_number,
            })
            .map_err(BoxedError::new)
            .context(table_error::TableOperationSnafu)?;

        Ok(region)
    }

    /// Loads regions
    async fn load_missing_regions(
        &self,
        _ctx: &EngineContext,
        table: Arc<MitoTable<S::Region>>,
        region_numbers: &[RegionNumber],
    ) -> TableResult<()> {
        let table_info = table.table_info();
        let catalog = &table_info.catalog_name;
        let schema = &table_info.schema_name;
        let name = &table_info.name;
        let table_id = table_info.ident.table_id;

        let table_dir = table_dir(catalog, schema, table_id);
        let table_ref = TableReference {
            catalog,
            schema,
            table: name,
        };

        let opts = OpenOptions {
            parent_dir: table_dir.to_string(),
            write_buffer_size: table_info
                .meta
                .options
                .write_buffer_size
                .map(|s| s.0 as usize),
            ttl: table_info.meta.options.ttl,
            compaction_time_window: table_info.meta.options.compaction_time_window,
        };

        // TODO(weny): Returns an error earlier if the target region does not exist in the meta.
        for region_number in region_numbers {
            if table.contains_region(*region_number)? {
                continue;
            }

            let engine_ctx = StorageEngineContext::default();

            let region = self
                .open_region(&engine_ctx, table_id, *region_number, &table_ref, &opts)
                .await?;

            table.load_region(*region_number, region).await?;
        }

        Ok(())
    }

    async fn open_table(
        &self,
        ctx: &EngineContext,
        request: OpenTableRequest,
    ) -> TableResult<Option<TableRef>> {
        let catalog_name = &request.catalog_name;
        let schema_name = &request.schema_name;
        let table_name = &request.table_name;
        let table_ref = TableReference {
            catalog: catalog_name,
            schema: schema_name,
            table: table_name,
        };

        if let Some(table) = self.get_table(&table_ref) {
            if let Some(table) = self.check_regions(table, &request.region_numbers)? {
                return Ok(Some(table));
            }
        }

        // Acquires the mutex before opening a new table.
        let table = {
            let table_name_key = table_ref.to_string();
            let _lock = self.table_mutex.lock(table_name_key.clone()).await;

            // Checks again, read lock should be enough since we are guarded by the mutex.
            if let Some(table) = self.get_mito_table(&table_ref) {
                // Contains all regions or target region
                if let Some(table) = self.check_regions(table.clone(), &request.region_numbers)? {
                    Some(table)
                } else {
                    // Loads missing regions
                    // TODO(weny): Supports to load regions
                    self.load_missing_regions(ctx, table.clone(), &request.region_numbers)
                        .await?;

                    Some(table as _)
                }
            } else {
                // Builds table from scratch
                let table = self.recover_table(ctx, request.clone()).await?;
                if let Some(table) = table {
                    // already locked
                    self.tables.insert(table_ref.to_string(), table.clone());

                    Some(table as _)
                } else {
                    None
                }
            }
        };

        logging::info!(
            "Mito engine opened table: {} in schema: {}",
            table_name,
            schema_name
        );

        Ok(table)
    }

    async fn drop_table(&self, request: DropTableRequest) -> TableResult<bool> {
        // Remove the table from the engine to avoid further access from users.
        let table_ref = request.table_ref();

        let _lock = self.table_mutex.lock(table_ref.to_string()).await;
        let removed_table = self.tables.remove(&table_ref.to_string());
        // Close the table to close all regions. Closing a region is idempotent.
        if let Some((_, table)) = &removed_table {
            let regions = table.region_ids().await;
            let table_id = table.table_info().ident.table_id;

            table
<<<<<<< HEAD
                .remove_regions(&regions)
=======
                .drop_regions()
>>>>>>> 53f8118b
                .await
                .map_err(BoxedError::new)
                .context(table_error::TableOperationSnafu)?;

            let ctx = StorageEngineContext::default();

            // Releases regions in storage engine
            for region_number in regions {
                self.storage_engine
                    .close_region(&ctx, &region_name(table_id, region_number))
                    .await
                    .map_err(BoxedError::new)
                    .context(table_error::TableOperationSnafu)?;
            }

            Ok(true)
        } else {
            Ok(false)
        }
    }

    async fn recover_table_manifest_and_info(
        &self,
        table_name: &str,
        table_dir: &str,
    ) -> Result<Option<(TableManifest, TableInfo)>> {
        let manifest = MitoTable::<<S as StorageEngine>::Region>::build_manifest(
            table_dir,
            self.object_store.clone(),
            self.compress_type,
        );
        let  Some(table_info) =
            MitoTable::<<S as StorageEngine>::Region>::recover_table_info(table_name, &manifest)
                .await? else { return Ok(None) };

        Ok(Some((manifest, table_info)))
    }

    fn get_table(&self, table_ref: &TableReference) -> Option<TableRef> {
        self.tables
            .get(&table_ref.to_string())
            .map(|en| en.value().clone() as _)
    }

    /// Returns the [MitoTable].
    fn get_mito_table(&self, table_ref: &TableReference) -> Option<Arc<MitoTable<S::Region>>> {
        self.tables
            .get(&table_ref.to_string())
            .map(|en| en.value().clone())
    }

    async fn close(&self) -> TableResult<()> {
        futures::future::try_join_all(
            self.tables
                .iter()
                .map(|item| self.close_table_inner(item.value().clone(), None)),
        )
        .await
        .map_err(BoxedError::new)
        .context(table_error::TableOperationSnafu)?;

        self.storage_engine
            .close(&StorageEngineContext::default())
            .await
            .map_err(BoxedError::new)
            .context(table_error::TableOperationSnafu)?;

        Ok(())
    }

    async fn close_table(&self, request: CloseTableRequest) -> TableResult<bool> {
        let table_ref = request.table_ref();
        if let Some(table) = self.get_mito_table(&table_ref) {
            return self
                .close_table_inner(table, Some(&request.region_numbers))
                .await;
        }
        // table doesn't exist
        Ok(true)
    }

    async fn close_table_inner(
        &self,
        table: Arc<MitoTable<S::Region>>,
        regions: Option<&[RegionNumber]>,
    ) -> TableResult<bool> {
        let info = table.table_info();
        let table_ref = TableReference {
            catalog: &info.catalog_name,
            schema: &info.schema_name,
            table: &info.name,
        };
        let table_id = info.ident.table_id;
        let _lock = self.table_mutex.lock(table_ref.to_string()).await;

        let all_regions = table.region_ids().await;
        let regions = regions.unwrap_or(&all_regions);
        table.remove_regions(regions).await?;
        let ctx = StorageEngineContext::default();

        // Releases regions in storage engine
        for region_number in regions {
            self.storage_engine
                .close_region(&ctx, &region_name(table_id, *region_number))
                .await
                .map_err(BoxedError::new)
                .context(table_error::TableOperationSnafu)?;
        }

        if table.is_releasable().await {
            self.tables.remove(&table_ref.to_string());
            return Ok(true);
        }

        // Partial closed
        Ok(false)
    }
}

impl<S: StorageEngine> MitoEngineInner<S> {
    fn new(config: EngineConfig, storage_engine: S, object_store: ObjectStore) -> Self {
        Self {
            tables: DashMap::new(),
            storage_engine,
            object_store,
            compress_type: manifest_compress_type(config.compress_manifest),
            table_mutex: Arc::new(KeyLock::new()),
        }
    }
}<|MERGE_RESOLUTION|>--- conflicted
+++ resolved
@@ -625,11 +625,7 @@
             let table_id = table.table_info().ident.table_id;
 
             table
-<<<<<<< HEAD
-                .remove_regions(&regions)
-=======
                 .drop_regions()
->>>>>>> 53f8118b
                 .await
                 .map_err(BoxedError::new)
                 .context(table_error::TableOperationSnafu)?;

[workspace]
members = [
    "src/api",
    "src/auth",
    "src/cache",
    "src/catalog",
    "src/cli",
    "src/client",
    "src/cmd",
    "src/common/base",
    "src/common/catalog",
    "src/common/config",
    "src/common/datasource",
    "src/common/decimal",
    "src/common/error",
    "src/common/frontend",
    "src/common/function",
    "src/common/greptimedb-telemetry",
    "src/common/grpc",
    "src/common/grpc-expr",
    "src/common/macro",
    "src/common/mem-prof",
    "src/common/meta",
    "src/common/options",
    "src/common/plugins",
    "src/common/pprof",
    "src/common/procedure",
    "src/common/procedure-test",
    "src/common/query",
    "src/common/recordbatch",
    "src/common/runtime",
    "src/common/substrait",
    "src/common/telemetry",
    "src/common/test-util",
    "src/common/time",
    "src/common/version",
    "src/common/wal",
    "src/datanode",
    "src/datatypes",
    "src/file-engine",
    "src/flow",
    "src/frontend",
    "src/index",
    "src/log-query",
    "src/log-store",
    "src/meta-client",
    "src/meta-srv",
    "src/metric-engine",
    "src/mito2",
    "src/object-store",
    "src/operator",
    "src/partition",
    "src/pipeline",
    "src/plugins",
    "src/promql",
    "src/puffin",
    "src/query",
    "src/servers",
    "src/session",
    "src/sql",
    "src/store-api",
    "src/table",
    "tests-fuzz",
    "tests-integration",
    "tests/runner",
]
resolver = "2"

[workspace.package]
version = "0.13.0"
edition = "2021"
license = "Apache-2.0"

[workspace.lints]
clippy.print_stdout = "warn"
clippy.print_stderr = "warn"
clippy.dbg_macro = "warn"
clippy.implicit_clone = "warn"
clippy.readonly_write_lock = "allow"
rust.unknown_lints = "deny"
rust.unexpected_cfgs = { level = "warn", check-cfg = ['cfg(tokio_unstable)'] }

[workspace.dependencies]
# DO_NOT_REMOVE_THIS: BEGIN_OF_EXTERNAL_DEPENDENCIES
# We turn off default-features for some dependencies here so the workspaces which inherit them can
# selectively turn them on if needed, since we can override default-features = true (from false)
# for the inherited dependency but cannot do the reverse (override from true to false).
#
# See for more detaiils: https://github.com/rust-lang/cargo/issues/11329
ahash = { version = "0.8", features = ["compile-time-rng"] }
aquamarine = "0.3"
arrow = { version = "53.0.0", features = ["prettyprint"] }
arrow-array = { version = "53.0.0", default-features = false, features = ["chrono-tz"] }
arrow-flight = "53.0"
arrow-ipc = { version = "53.0.0", default-features = false, features = ["lz4", "zstd"] }
arrow-schema = { version = "53.0", features = ["serde"] }
async-stream = "0.3"
async-trait = "0.1"
# Remember to update axum-extra, axum-macros when updating axum
axum = "0.8"
axum-extra = "0.10"
axum-macros = "0.4"
backon = "1"
base64 = "0.21"
bigdecimal = "0.4.2"
bitflags = "2.4.1"
bytemuck = "1.12"
bytes = { version = "1.7", features = ["serde"] }
chrono = { version = "0.4", features = ["serde"] }
chrono-tz = "0.10.1"
clap = { version = "4.4", features = ["derive"] }
config = "0.13.0"
crossbeam-utils = "0.8"
dashmap = "5.4"
datafusion = { git = "https://github.com/apache/datafusion.git", rev = "2464703c84c400a09cc59277018813f0e797bb4e" }
datafusion-common = { git = "https://github.com/apache/datafusion.git", rev = "2464703c84c400a09cc59277018813f0e797bb4e" }
datafusion-expr = { git = "https://github.com/apache/datafusion.git", rev = "2464703c84c400a09cc59277018813f0e797bb4e" }
datafusion-functions = { git = "https://github.com/apache/datafusion.git", rev = "2464703c84c400a09cc59277018813f0e797bb4e" }
datafusion-optimizer = { git = "https://github.com/apache/datafusion.git", rev = "2464703c84c400a09cc59277018813f0e797bb4e" }
datafusion-physical-expr = { git = "https://github.com/apache/datafusion.git", rev = "2464703c84c400a09cc59277018813f0e797bb4e" }
datafusion-physical-plan = { git = "https://github.com/apache/datafusion.git", rev = "2464703c84c400a09cc59277018813f0e797bb4e" }
datafusion-sql = { git = "https://github.com/apache/datafusion.git", rev = "2464703c84c400a09cc59277018813f0e797bb4e" }
datafusion-substrait = { git = "https://github.com/apache/datafusion.git", rev = "2464703c84c400a09cc59277018813f0e797bb4e" }
deadpool = "0.10"
deadpool-postgres = "0.12"
derive_builder = "0.12"
dotenv = "0.15"
etcd-client = "0.14"
fst = "0.4.7"
futures = "0.3"
futures-util = "0.3"
<<<<<<< HEAD
greptime-proto = { git = "https://github.com/GreptimeTeam/greptime-proto.git", rev = "0182b8e36cab50b83871dd54bd4228763f520f43" }
=======
greptime-proto = { git = "https://github.com/GreptimeTeam/greptime-proto.git", rev = "c5419bbd20cb42e568ec325a4d71a3c94cc327e1" }
>>>>>>> b8070adc
hex = "0.4"
http = "1"
humantime = "2.1"
humantime-serde = "1.1"
hyper = "1.1"
hyper-util = "0.1"
itertools = "0.10"
jsonb = { git = "https://github.com/databendlabs/jsonb.git", rev = "8c8d2fc294a39f3ff08909d60f718639cfba3875", default-features = false }
lazy_static = "1.4"
local-ip-address = "0.6"
loki-proto = { git = "https://github.com/GreptimeTeam/loki-proto.git", rev = "1434ecf23a2654025d86188fb5205e7a74b225d3" }
meter-core = { git = "https://github.com/GreptimeTeam/greptime-meter.git", rev = "5618e779cf2bb4755b499c630fba4c35e91898cb" }
mockall = "0.11.4"
moka = "0.12"
nalgebra = "0.33"
notify = "6.1"
num_cpus = "1.16"
once_cell = "1.18"
opentelemetry-proto = { version = "0.27", features = [
    "gen-tonic",
    "metrics",
    "trace",
    "with-serde",
    "logs",
] }
parking_lot = "0.12"
parquet = { version = "53.0.0", default-features = false, features = ["arrow", "async", "object_store"] }
paste = "1.0"
pin-project = "1.0"
prometheus = { version = "0.13.3", features = ["process"] }
promql-parser = { version = "0.5", features = ["ser"] }
prost = "0.13"
raft-engine = { version = "0.4.1", default-features = false }
rand = "0.8"
ratelimit = "0.9"
regex = "1.8"
regex-automata = "0.4"
reqwest = { version = "0.12", default-features = false, features = [
    "json",
    "rustls-tls-native-roots",
    "stream",
    "multipart",
] }
rskafka = { git = "https://github.com/influxdata/rskafka.git", rev = "75535b5ad9bae4a5dbb582c82e44dfd81ec10105", features = [
    "transport-tls",
] }
rstest = "0.21"
rstest_reuse = "0.7"
rust_decimal = "1.33"
rustc-hash = "2.0"
rustls = { version = "0.23.20", default-features = false } # override by patch, see [patch.crates-io]
serde = { version = "1.0", features = ["derive"] }
serde_json = { version = "1.0", features = ["float_roundtrip"] }
serde_with = "3"
shadow-rs = "0.38"
similar-asserts = "1.6.0"
smallvec = { version = "1", features = ["serde"] }
snafu = "0.8"
sysinfo = "0.30"
# on branch v0.52.x
sqlparser = { git = "https://github.com/GreptimeTeam/sqlparser-rs.git", rev = "71dd86058d2af97b9925093d40c4e03360403170", features = [
    "visitor",
    "serde",
] } # on branch v0.44.x
strum = { version = "0.25", features = ["derive"] }
tempfile = "3"
tokio = { version = "1.40", features = ["full"] }
tokio-postgres = "0.7"
tokio-rustls = { version = "0.26.0", default-features = false } # override by patch, see [patch.crates-io]
tokio-stream = "0.1"
tokio-util = { version = "0.7", features = ["io-util", "compat"] }
toml = "0.8.8"
tonic = { version = "0.12", features = ["tls", "gzip", "zstd"] }
tower = "0.5"
tracing-appender = "0.2"
tracing-subscriber = { version = "0.3", features = ["env-filter", "json", "fmt"] }
typetag = "0.2"
uuid = { version = "1.7", features = ["serde", "v4", "fast-rng"] }
zstd = "0.13"
# DO_NOT_REMOVE_THIS: END_OF_EXTERNAL_DEPENDENCIES

## workspaces members
api = { path = "src/api" }
auth = { path = "src/auth" }
cache = { path = "src/cache" }
catalog = { path = "src/catalog" }
cli = { path = "src/cli" }
client = { path = "src/client" }
cmd = { path = "src/cmd", default-features = false }
common-base = { path = "src/common/base" }
common-catalog = { path = "src/common/catalog" }
common-config = { path = "src/common/config" }
common-datasource = { path = "src/common/datasource" }
common-decimal = { path = "src/common/decimal" }
common-error = { path = "src/common/error" }
common-frontend = { path = "src/common/frontend" }
common-function = { path = "src/common/function" }
common-greptimedb-telemetry = { path = "src/common/greptimedb-telemetry" }
common-grpc = { path = "src/common/grpc" }
common-grpc-expr = { path = "src/common/grpc-expr" }
common-macro = { path = "src/common/macro" }
common-mem-prof = { path = "src/common/mem-prof" }
common-meta = { path = "src/common/meta" }
common-options = { path = "src/common/options" }
common-plugins = { path = "src/common/plugins" }
common-pprof = { path = "src/common/pprof" }
common-procedure = { path = "src/common/procedure" }
common-procedure-test = { path = "src/common/procedure-test" }
common-query = { path = "src/common/query" }
common-recordbatch = { path = "src/common/recordbatch" }
common-runtime = { path = "src/common/runtime" }
common-telemetry = { path = "src/common/telemetry" }
common-test-util = { path = "src/common/test-util" }
common-time = { path = "src/common/time" }
common-version = { path = "src/common/version" }
common-wal = { path = "src/common/wal" }
datanode = { path = "src/datanode" }
datatypes = { path = "src/datatypes" }
file-engine = { path = "src/file-engine" }
flow = { path = "src/flow" }
frontend = { path = "src/frontend", default-features = false }
index = { path = "src/index" }
log-query = { path = "src/log-query" }
log-store = { path = "src/log-store" }
meta-client = { path = "src/meta-client" }
meta-srv = { path = "src/meta-srv" }
metric-engine = { path = "src/metric-engine" }
mito2 = { path = "src/mito2" }
object-store = { path = "src/object-store" }
operator = { path = "src/operator" }
partition = { path = "src/partition" }
pipeline = { path = "src/pipeline" }
plugins = { path = "src/plugins" }
promql = { path = "src/promql" }
puffin = { path = "src/puffin" }
query = { path = "src/query" }
servers = { path = "src/servers" }
session = { path = "src/session" }
sql = { path = "src/sql" }
store-api = { path = "src/store-api" }
substrait = { path = "src/common/substrait" }
table = { path = "src/table" }

[patch.crates-io]
# change all rustls dependencies to use our fork to default to `ring` to make it "just work"
hyper-rustls = { git = "https://github.com/GreptimeTeam/hyper-rustls", rev = "a951e03" } # version = "0.27.5" with ring patch
rustls = { git = "https://github.com/GreptimeTeam/rustls", rev = "34fd0c6" }             # version = "0.23.20" with ring patch
tokio-rustls = { git = "https://github.com/GreptimeTeam/tokio-rustls", rev = "4604ca6" } # version = "0.26.0" with ring patch
# This is commented, since we are not using aws-lc-sys, if we need to use it, we need to uncomment this line or use a release after this commit, or it wouldn't compile with gcc < 8.1
# see https://github.com/aws/aws-lc-rs/pull/526
# aws-lc-sys = { git ="https://github.com/aws/aws-lc-rs", rev = "556558441e3494af4b156ae95ebc07ebc2fd38aa" }

[workspace.dependencies.meter-macros]
git = "https://github.com/GreptimeTeam/greptime-meter.git"
rev = "5618e779cf2bb4755b499c630fba4c35e91898cb"

[profile.release]
debug = 1

[profile.nightly]
inherits = "release"
strip = "debuginfo"
lto = "thin"
debug = false
incremental = false

[profile.ci]
inherits = "dev"
strip = true

[profile.dev.package.sqlness-runner]
debug = false
strip = true

[profile.dev.package.tests-fuzz]
debug = false
strip = true<|MERGE_RESOLUTION|>--- conflicted
+++ resolved
@@ -129,11 +129,7 @@
 fst = "0.4.7"
 futures = "0.3"
 futures-util = "0.3"
-<<<<<<< HEAD
 greptime-proto = { git = "https://github.com/GreptimeTeam/greptime-proto.git", rev = "0182b8e36cab50b83871dd54bd4228763f520f43" }
-=======
-greptime-proto = { git = "https://github.com/GreptimeTeam/greptime-proto.git", rev = "c5419bbd20cb42e568ec325a4d71a3c94cc327e1" }
->>>>>>> b8070adc
 hex = "0.4"
 http = "1"
 humantime = "2.1"
